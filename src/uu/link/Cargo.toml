[package]
name = "uu_link"
version = "0.0.12"
authors = ["uutils developers"]
license = "MIT"
description = "link ~ (uutils) create a hard (file system) link to FILE"

homepage = "https://github.com/uutils/coreutils"
repository = "https://github.com/uutils/coreutils/tree/main/src/uu/link"
keywords = ["coreutils", "uutils", "cross-platform", "cli", "utility"]
categories = ["command-line-utilities"]
edition = "2018"

[lib]
path = "src/link.rs"

[dependencies]
<<<<<<< HEAD
libc = "0.2.42"
clap = { version = "3.1", features = ["wrap_help", "cargo"] }
=======
clap = { version = "3.0", features = ["wrap_help", "cargo"] }
>>>>>>> ba5b2dc2
uucore = { version=">=0.0.11", package="uucore", path="../../uucore" }

[[bin]]
name = "link"
path = "src/main.rs"<|MERGE_RESOLUTION|>--- conflicted
+++ resolved
@@ -15,12 +15,7 @@
 path = "src/link.rs"
 
 [dependencies]
-<<<<<<< HEAD
-libc = "0.2.42"
 clap = { version = "3.1", features = ["wrap_help", "cargo"] }
-=======
-clap = { version = "3.0", features = ["wrap_help", "cargo"] }
->>>>>>> ba5b2dc2
 uucore = { version=">=0.0.11", package="uucore", path="../../uucore" }
 
 [[bin]]
